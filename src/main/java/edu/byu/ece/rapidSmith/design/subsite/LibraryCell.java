package edu.byu.ece.rapidSmith.design.subsite;

import edu.byu.ece.rapidSmith.device.Bel;
import edu.byu.ece.rapidSmith.device.BelId;

import java.io.Serializable;
import java.util.List;
import java.util.Map;
import java.util.Objects;

/**
 *  Provides a template of possible cells for a design.
 */
public abstract class LibraryCell implements Serializable {
<<<<<<< HEAD
	private final String name;
=======
	private static final long serialVersionUID = -7850247997306342388L;
	private String name;
>>>>>>> 91a39a2a

	public LibraryCell(String name) {
		Objects.nonNull(name);
		this.name = name;
	}

	public final String getName() {
		return name;
	}

	abstract public boolean isMacro();
	abstract public boolean isVccSource();
	abstract public boolean isGndSource();
	abstract public boolean isLut();
	abstract public boolean isPort();
	abstract public Integer getNumLutInputs();
	abstract public List<LibraryPin> getLibraryPins();
	abstract public List<BelId> getPossibleAnchors();
	abstract public List<Bel> getRequiredBels(Bel anchor);
	abstract public Map<String, SiteProperty> getSharedSiteProperties(BelId anchor);

	/**
	 * Returns the {@link LibraryPin} on this LibraryCell with the given name.<p>
	 * Operates in O{# of pins} time.
	 */
	public LibraryPin getLibraryPin(String pinName) {
		for (LibraryPin pin : getLibraryPins()) {
			if (pin.getName().equals(pinName))
				return pin;
		}
		return null;
	}
}<|MERGE_RESOLUTION|>--- conflicted
+++ resolved
@@ -12,12 +12,8 @@
  *  Provides a template of possible cells for a design.
  */
 public abstract class LibraryCell implements Serializable {
-<<<<<<< HEAD
+	private static final long serialVersionUID = -7850247997306342388L;
 	private final String name;
-=======
-	private static final long serialVersionUID = -7850247997306342388L;
-	private String name;
->>>>>>> 91a39a2a
 
 	public LibraryCell(String name) {
 		Objects.nonNull(name);
