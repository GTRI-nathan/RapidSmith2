/*
 * Copyright (c) 2010 Brigham Young University
 * 
 * This file is part of the BYU RapidSmith Tools.
 * 
 * BYU RapidSmith Tools is free software: you may redistribute it 
 * and/or modify it under the terms of the GNU General Public License 
 * as published by the Free Software Foundation, either version 2 of 
 * the License, or (at your option) any later version.
 * 
 * BYU RapidSmith Tools is distributed in the hope that it will be 
 * useful, but WITHOUT ANY WARRANTY; without even the implied warranty
 * of MERCHANTABILITY or FITNESS FOR A PARTICULAR PURPOSE. See the GNU 
 * General Public License for more details.
 * 
 * A copy of the GNU General Public License is included with the BYU 
 * RapidSmith Tools. It can be found at doc/gpl2.txt. You may also 
 * get a copy of the license at <http://www.gnu.org/licenses/>.
 * 
 */
package edu.byu.ece.rapidSmith.util;

import java.io.BufferedReader;
import java.io.IOException;
import java.io.InputStreamReader;
import java.nio.file.Paths;
import java.util.ArrayList;
import java.util.HashMap;

import edu.byu.ece.rapidSmith.design.Design;
import edu.byu.ece.rapidSmith.design.Instance;
import edu.byu.ece.rapidSmith.design.Net;
import edu.byu.ece.rapidSmith.design.PIP;
import edu.byu.ece.rapidSmith.device.Site;
<<<<<<< HEAD
import edu.byu.ece.rapidSmith.interfaces.ise.XDLReader;
import edu.byu.ece.rapidSmith.router.Node;
=======
import edu.byu.ece.rapidSmith.device.TileWire;
import edu.byu.ece.rapidSmith.device.Wire;
>>>>>>> 12be80d2

/**
 * This class is meant to debug problem with XDL files.  It
 * is not quite complete, but will check for a few kinds of errors.
 * @author Chris Lavin
 */
public class XDLDesignChecker{


	public static ArrayList<Net> setNets(ArrayList<Net> nets, int size){
		ArrayList<Net> removed = new ArrayList<>();
		while(size > 0){
			removed.add(nets.remove(0));
			size--;
		}
		return removed;
	}

	public static ArrayList<PIP> removeFirstHalf(ArrayList<PIP> pips){
		ArrayList<PIP> removed = new ArrayList<>();
		int size = pips.size();
		int halfSize = size/2;
		while(halfSize > 0) {
			removed.add(pips.remove(0));
			halfSize--;
		}
		return removed;
	}

	public static ArrayList<PIP> removeLastHalf(ArrayList<PIP> pips){
		ArrayList<PIP> removed = new ArrayList<>();
		int size = pips.size();
		int halfSize = size/2;
		while(halfSize > 0) {
			removed.add(pips.remove(pips.size()-1));
			halfSize--;
		}
		return removed;
	}

	public static String readLineFromStdIn(){
		BufferedReader br = new BufferedReader(new InputStreamReader(System.in));

		try{
			return br.readLine();
		}
		catch(IOException e){
			e.printStackTrace();
			return null;
		}
	}

	public static void runCommandWithoutOutput(String command){

		// Generate NCD
		try {
			Process p = Runtime.getRuntime().exec(command);
			StreamGobbler err = new StreamGobbler(p.getErrorStream(), false);
			StreamGobbler input = new StreamGobbler(p.getInputStream(), false);
			input.start();
			err.start();
			try {
				if(p.waitFor() != 0){
					throw new IOException();
				}
			}
			catch (InterruptedException e) {
				e.printStackTrace();
				System.out.println("Unknown Error While converting XDL to NCD/NMC.");
				System.exit(1);
			}
			p.destroy();
		} catch (IOException e){
			System.out.println("COMMAND FAILED:");
			System.out.println("\""+ command +"\"");
		}
	}

	public static void runCommandAndPrintOutput(String command){

		// Generate NCD
		try {
			Process p = Runtime.getRuntime().exec(command);
			StreamGobbler err = new StreamGobbler(p.getErrorStream(), true);
			StreamGobbler input = new StreamGobbler(p.getInputStream(), true);
			input.start();
			err.start();
			try {
				if(p.waitFor() != 0){
					throw new IOException();
				}
			}
			catch (InterruptedException e) {
				e.printStackTrace();
				System.out.println("Unknown Error While converting XDL to NCD/NMC.");
				System.exit(1);
			}
			p.destroy();
		} catch (IOException e){
			System.out.println("COMMAND FAILED:");
			System.out.println("\""+ command +"\"");
		}
	}
<<<<<<< HEAD
		
	public static void main(String[] args) throws IOException {
=======

	public static void main(String[] args){
>>>>>>> 12be80d2
		if(args.length != 1){
			MessageGenerator.briefMessageAndExit("USAGE: <input.xdl>");
		}

<<<<<<< HEAD
		Design design = new XDLReader().readDesign(Paths.get(args[0]));
=======
		Design design = new Design();
		design.loadXDLFile(Paths.get(args[0]));
>>>>>>> 12be80d2

		// Check for unique placement of primitives
		MessageGenerator.printHeader("CHECKING FOR UNIQUE PRIMITIVE PLACEMENTS ... ");
		HashMap<Site, Instance> usedSites = new HashMap<>();
		for(Instance inst : design.getInstances()){
			if(inst.getPrimitiveSite() == null){
				System.out.println("Warning: " + inst.getName() +" is unplaced.");
			}
			else if(usedSites.containsKey(inst.getPrimitiveSite())){
				System.out.println("ERROR: Placement conflict at site: " + inst.getPrimitiveSiteName() +" (tile: "+inst.getTile()+")");
				System.out.println("  Involving at least these two instances:");
				System.out.println("    " + inst.getName());
				System.out.println("    " + usedSites.get(inst.getPrimitiveSite()).getName());
			}
			else{
				usedSites.put(inst.getPrimitiveSite(), inst);
			}
		}



		// Check for duplicate PIPs
		HashMap<PIP,Net> pipMap = new HashMap<>();
		MessageGenerator.printHeader("CHECKING FOR DUPLICATE PIPS ... ");
		for(Net net : design.getNets()){
			for(PIP pip : net.getPIPs()){
				Net tmp = pipMap.get(pip);
				if(tmp == null){
					pipMap.put(pip, net);
				}
				else{
					System.out.print("  Duplicate PIP: " + pip.toString());
					System.out.println("  in nets: " + net.getName());
					System.out.println("           " + tmp.getName());
				}
			}
		}

		// Checking for duplicate PIP sinks
		HashMap<Wire, Net> pipSinks = new HashMap<>();
		MessageGenerator.printHeader("CHECKING FOR DUPLICATE PIP SINKS ... ");
		for(Net net : design.getNets()){
			for(PIP pip : net.getPIPs()){
				Wire n = new TileWire(pip.getTile(), pip.getEndWire());
				Net tmp = pipSinks.get(n);
				if(tmp == null){
					pipSinks.put(n, net);
				}
				else{
					System.out.print("  Duplicate PIP Sink: " + n.toString());
					System.out.println("  in nets: ");
					System.out.println("           " + net.getName());
					System.out.println("           " + tmp.getName());
				}
			}
		}
	}
}<|MERGE_RESOLUTION|>--- conflicted
+++ resolved
@@ -32,13 +32,9 @@
 import edu.byu.ece.rapidSmith.design.Net;
 import edu.byu.ece.rapidSmith.design.PIP;
 import edu.byu.ece.rapidSmith.device.Site;
-<<<<<<< HEAD
 import edu.byu.ece.rapidSmith.interfaces.ise.XDLReader;
-import edu.byu.ece.rapidSmith.router.Node;
-=======
 import edu.byu.ece.rapidSmith.device.TileWire;
 import edu.byu.ece.rapidSmith.device.Wire;
->>>>>>> 12be80d2
 
 /**
  * This class is meant to debug problem with XDL files.  It
@@ -142,23 +138,13 @@
 			System.out.println("\""+ command +"\"");
 		}
 	}
-<<<<<<< HEAD
 		
 	public static void main(String[] args) throws IOException {
-=======
-
-	public static void main(String[] args){
->>>>>>> 12be80d2
 		if(args.length != 1){
 			MessageGenerator.briefMessageAndExit("USAGE: <input.xdl>");
 		}
 
-<<<<<<< HEAD
 		Design design = new XDLReader().readDesign(Paths.get(args[0]));
-=======
-		Design design = new Design();
-		design.loadXDLFile(Paths.get(args[0]));
->>>>>>> 12be80d2
 
 		// Check for unique placement of primitives
 		MessageGenerator.printHeader("CHECKING FOR UNIQUE PRIMITIVE PLACEMENTS ... ");
