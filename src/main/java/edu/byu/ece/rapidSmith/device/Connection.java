package edu.byu.ece.rapidSmith.device;

import edu.byu.ece.rapidSmith.design.PIP;
import edu.byu.ece.rapidSmith.util.Exceptions;

import java.io.Serializable;
import java.util.Collection;
import java.util.Objects;
import java.util.stream.Stream;

import static edu.byu.ece.rapidSmith.util.Exceptions.*;

/**
 *
 */
public abstract class Connection implements Serializable {
	private static final long serialVersionUID = 3236104431137672033L;

	public static Connection getTileWireConnection(
			TileWire sourceWire, WireConnection wc
	) {
		return new TileWireConnection(sourceWire, wc);
	}

	public static Connection getReveserTileWireConnection(
			TileWire sourceWire, WireConnection wc
	) {
		return new ReverseTileWireConnection(sourceWire, wc);
	}

	public static Connection getSiteWireConnection(SiteWire sourceWire, WireConnection wc) {
		return new SiteWireConnection(sourceWire, wc);
	}

	public static Connection getTileToSiteConnection(SitePin pin) {
		return new TileToSiteConnection(pin);
	}

	public static Connection getSiteToTileConnection(SitePin pin) {
		return new SiteToTileConnection(pin);
	}

	public static Connection getTerminalConnection(BelPin belPin) {
		return new Terminal(belPin);
	}

	public abstract boolean isWireConnection();

	// TODO: Update this to have a cache of created wires?
	private final static class TileWireConnection extends Connection {
<<<<<<< HEAD
		private final TileWire sourceWire;
		private final WireConnection wc;
=======
		private static final long serialVersionUID = 7549238102833227662L;
		private TileWire sourceWire;
		private WireConnection wc;
>>>>>>> 91a39a2a
		private TileWire sinkWire;
		
		public TileWireConnection(TileWire sourceWire, WireConnection wc) {
			this.sourceWire = sourceWire;
			this.wc = wc;
			this.sinkWire = null;
		}

		@Override
		public TileWire getSinkWire() {
		
			if (sinkWire == null) {				
				sinkWire = new TileWire(wc.getTile(sourceWire.getTile()), wc.getWire());
			}
			
			return sinkWire;
		}

		@Override
		public boolean isWireConnection() {
			return true;
		}

		@Override
		public boolean isPip() {
			return wc.isPIP();
		}

		@Override
		public boolean isRouteThrough() {
			Device device = sourceWire.getTile().getDevice();
			return device.isRouteThrough(sourceWire.getWireEnum(), wc.getWire());
		}

		@Override
		public boolean isPinConnection() {
			return false;
		}

		@Override
		public SitePin getSitePin() {
			return null;
		}

		@Override
		public PIP getPip() {
			return new PIP(sourceWire, getSinkWire());
		}

		@Override
		public boolean isTerminal() {
			return false;
		}

		@Override
		public BelPin getBelPin() {
			return null;
		}

		@Override
		public boolean equals(Object o) {
			if (this == o) return true;
			if (o == null || getClass() != o.getClass()) return false;
			TileWireConnection that = (TileWireConnection) o;
			return Objects.equals(sourceWire, that.sourceWire) &&
					Objects.equals(wc, that.wc);
		}

		@Override
		public int hashCode() {
			return Objects.hash(sourceWire, wc);
		}
	}

	private final static class ReverseTileWireConnection extends Connection {
<<<<<<< HEAD
		private final TileWire sourceWire;
		private final WireConnection wc;
=======
		private static final long serialVersionUID = -3595053366428597817L;
		private TileWire sourceWire;
		private WireConnection wc;
>>>>>>> 91a39a2a

		public ReverseTileWireConnection(TileWire sourceWire, WireConnection wc) {
			this.sourceWire = sourceWire;
			this.wc = wc;
		}

		@Override
		public TileWire getSinkWire() {
			return new TileWire(wc.getTile(sourceWire.getTile()), wc.getWire());
		}

		@Override
		public boolean isWireConnection() {
			return true;
		}

		@Override
		public boolean isPip() {
			return wc.isPIP();
		}

		@Override
		public boolean isRouteThrough() {
			Device device = sourceWire.getTile().getDevice();
			return device.isRouteThrough(wc.getWire(), sourceWire.getWireEnum());
		}

		@Override
		public boolean isPinConnection() {
			return false;
		}

		@Override
		public SitePin getSitePin() {
			return null;
		}

		@Override
		public PIP getPip() {
			return new PIP(sourceWire, getSinkWire());
		}

		@Override
		public boolean isTerminal() {
			return false;
		}

		@Override
		public BelPin getBelPin() {
			return null;
		}

		@Override
		public boolean equals(Object o) {
			if (this == o) return true;
			if (o == null || getClass() != o.getClass()) return false;
			TileWireConnection that = (TileWireConnection) o;
			return Objects.equals(sourceWire, that.sourceWire) &&
					Objects.equals(wc, that.wc);
		}

		@Override
		public int hashCode() {
			return Objects.hash(sourceWire, wc);
		}
	}

	private final static class SiteWireConnection extends Connection {
<<<<<<< HEAD
		private final SiteWire sourceWire;
		private final WireConnection wc;
=======
		private static final long serialVersionUID = -6889841775729826036L;
		private SiteWire sourceWire;
		private WireConnection wc;
>>>>>>> 91a39a2a

		public SiteWireConnection(SiteWire sourceWire, WireConnection wc) {
			this.sourceWire = sourceWire;
			this.wc = wc;
		}

		@Override
		public Wire getSinkWire() {
			return new SiteWire(sourceWire.getSite(), wc.getWire());
		}

		@Override
		public boolean isWireConnection() {
			return true;
		}

		@Override
		public boolean isPip() {
			return wc.isPIP();
		}

		@Override
		public boolean isRouteThrough() {
			// bel routethrough
			return sourceWire.getSite().isRoutethrough(sourceWire.getWireEnum(), wc.getWire());
		}

		@Override
		public boolean isPinConnection() {
			return false;
		}

		@Override
		public SitePin getSitePin() {
			return null;
		}

		@Override
		public PIP getPip() {
			if (!wc.isPIP())
				throw new DesignAssemblyException("Attempting to create PIP " +
						"of non-PIP connection");
			return new PIP(sourceWire, getSinkWire());
		}

		@Override
		public boolean isTerminal() {
			return false;
		}

		@Override
		public BelPin getBelPin() {
			return null;
		}

		@Override
		public boolean equals(Object o) {
			if (this == o) return true;
			if (o == null || getClass() != o.getClass()) return false;
			SiteWireConnection that = (SiteWireConnection) o;
			return Objects.equals(sourceWire, that.sourceWire) &&
					Objects.equals(wc, that.wc);
		}

		@Override
		public int hashCode() {
			return Objects.hash(sourceWire, wc);
		}
	}

	private final static class TileToSiteConnection extends Connection {
<<<<<<< HEAD
		private final SitePin pin;
=======
		private static final long serialVersionUID = -5352375975919207638L;
		private SitePin pin;
>>>>>>> 91a39a2a

		public TileToSiteConnection(SitePin pin) {
			this.pin = pin;
		}

		@Override
		public Wire getSinkWire() {
			return pin.getInternalWire();
		}

		@Override
		public boolean isWireConnection() {
			return false;
		}

		@Override
		public boolean isPip() {
			return false;
		}

		@Override
		public boolean isRouteThrough() {
			return false;
		}

		@Override
		public boolean isPinConnection() {
			return true;
		}

		@Override
		public SitePin getSitePin() {
			return pin;
		}

		@Override
		public PIP getPip() {
			return null;
		}

		@Override
		public boolean isTerminal() {
			return false;
		}

		@Override
		public BelPin getBelPin() {
			return null;
		}

		@Override
		public boolean equals(Object o) {
			if (this == o) return true;
			if (o == null || getClass() != o.getClass()) return false;
			TileToSiteConnection that = (TileToSiteConnection) o;
			return Objects.equals(pin, that.pin);
		}

		@Override
		public int hashCode() {
			return Objects.hash(pin);
		}
	}

	private final static class SiteToTileConnection extends Connection {
<<<<<<< HEAD
		private final SitePin pin;
=======
		private static final long serialVersionUID = 6090945282983450142L;
		private SitePin pin;
>>>>>>> 91a39a2a

		public SiteToTileConnection(SitePin pin) {
			this.pin = pin;
		}

		@Override
		public Wire getSinkWire() {
			return pin.getExternalWire();
		}

		@Override
		public boolean isWireConnection() {
			return false;
		}

		@Override
		public boolean isPip() {
			return false;
		}

		@Override
		public boolean isRouteThrough() {
			return false;
		}

		@Override
		public boolean isPinConnection() {
			return true;
		}

		@Override
		public SitePin getSitePin() {
			return pin;
		}

		@Override
		public PIP getPip() {
			return null;
		}

		@Override
		public boolean isTerminal() {
			return false;
		}

		@Override
		public BelPin getBelPin() {
			return null;
		}

		@Override
		public boolean equals(Object o) {
			if (this == o) return true;
			if (o == null || getClass() != o.getClass()) return false;
			SiteToTileConnection that = (SiteToTileConnection) o;
			return Objects.equals(pin, that.pin);
		}

		@Override
		public int hashCode() {
			return Objects.hash(pin);
		}
	}

	private final static class Terminal extends Connection {
<<<<<<< HEAD
		private final BelPin belPin;
=======
		private static final long serialVersionUID = 5789458862592782873L;
		private BelPin belPin;
>>>>>>> 91a39a2a

		public Terminal(BelPin belPin) {
			this.belPin = belPin;
		}

		@Override
		public Wire getSinkWire() {
			return null;
		}

		@Override
		public boolean isWireConnection() {
			return false;
		}

		@Override
		public boolean isPip() {
			return false;
		}

		@Override
		public boolean isRouteThrough() {
			return false;
		}

		@Override
		public boolean isPinConnection() {
			return false;
		}

		@Override
		public SitePin getSitePin() {
			return null;
		}

		@Override
		public PIP getPip() {
			return null;
		}

		@Override
		public boolean isTerminal() {
			return true;
		}

		@Override
		public BelPin getBelPin() {
			return belPin;
		}

		@Override
		public boolean equals(Object o) {
			if (this == o) return true;
			if (o == null || getClass() != o.getClass()) return false;
			Terminal terminal = (Terminal) o;
			return Objects.equals(belPin, terminal.belPin);
		}

		@Override
		public int hashCode() {
			return Objects.hash(belPin);
		}
	}

	public abstract Wire getSinkWire();

	public abstract boolean isPip();

	public abstract boolean isRouteThrough();

	public abstract boolean isPinConnection();

	public abstract SitePin getSitePin();

	public abstract PIP getPip();

	public abstract boolean isTerminal();

	public abstract BelPin getBelPin();

	public Collection<Connection> getWireConnections() {
		return getSinkWire().getWireConnections();
	}

	public Collection<Connection> getPinConnections() {
		return getSinkWire().getPinConnections();
	}

	public Collection<Connection> getTerminals() {
		return getSinkWire().getTerminals();
	}

	public Stream<Connection> getAllConnections() {
		return getSinkWire().getAllConnections();
	}

}<|MERGE_RESOLUTION|>--- conflicted
+++ resolved
@@ -48,14 +48,9 @@
 
 	// TODO: Update this to have a cache of created wires?
 	private final static class TileWireConnection extends Connection {
-<<<<<<< HEAD
+		private static final long serialVersionUID = 7549238102833227662L;
 		private final TileWire sourceWire;
 		private final WireConnection wc;
-=======
-		private static final long serialVersionUID = 7549238102833227662L;
-		private TileWire sourceWire;
-		private WireConnection wc;
->>>>>>> 91a39a2a
 		private TileWire sinkWire;
 		
 		public TileWireConnection(TileWire sourceWire, WireConnection wc) {
@@ -131,14 +126,8 @@
 	}
 
 	private final static class ReverseTileWireConnection extends Connection {
-<<<<<<< HEAD
 		private final TileWire sourceWire;
 		private final WireConnection wc;
-=======
-		private static final long serialVersionUID = -3595053366428597817L;
-		private TileWire sourceWire;
-		private WireConnection wc;
->>>>>>> 91a39a2a
 
 		public ReverseTileWireConnection(TileWire sourceWire, WireConnection wc) {
 			this.sourceWire = sourceWire;
@@ -207,14 +196,9 @@
 	}
 
 	private final static class SiteWireConnection extends Connection {
-<<<<<<< HEAD
+		private static final long serialVersionUID = -6889841775729826036L;
 		private final SiteWire sourceWire;
 		private final WireConnection wc;
-=======
-		private static final long serialVersionUID = -6889841775729826036L;
-		private SiteWire sourceWire;
-		private WireConnection wc;
->>>>>>> 91a39a2a
 
 		public SiteWireConnection(SiteWire sourceWire, WireConnection wc) {
 			this.sourceWire = sourceWire;
@@ -286,12 +270,8 @@
 	}
 
 	private final static class TileToSiteConnection extends Connection {
-<<<<<<< HEAD
+		private static final long serialVersionUID = -5352375975919207638L;
 		private final SitePin pin;
-=======
-		private static final long serialVersionUID = -5352375975919207638L;
-		private SitePin pin;
->>>>>>> 91a39a2a
 
 		public TileToSiteConnection(SitePin pin) {
 			this.pin = pin;
@@ -357,12 +337,8 @@
 	}
 
 	private final static class SiteToTileConnection extends Connection {
-<<<<<<< HEAD
+		private static final long serialVersionUID = 6090945282983450142L;
 		private final SitePin pin;
-=======
-		private static final long serialVersionUID = 6090945282983450142L;
-		private SitePin pin;
->>>>>>> 91a39a2a
 
 		public SiteToTileConnection(SitePin pin) {
 			this.pin = pin;
@@ -428,12 +404,8 @@
 	}
 
 	private final static class Terminal extends Connection {
-<<<<<<< HEAD
+		private static final long serialVersionUID = 5789458862592782873L;
 		private final BelPin belPin;
-=======
-		private static final long serialVersionUID = 5789458862592782873L;
-		private BelPin belPin;
->>>>>>> 91a39a2a
 
 		public Terminal(BelPin belPin) {
 			this.belPin = belPin;
